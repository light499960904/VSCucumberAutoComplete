{
    "name": "cucumberautocomplete",
    "version": "2.5.0",
    "publisher": "alexkrechik",
    "engines": {
        "vscode": "^1.18.0"
    },
    "license": "MIT",
    "displayName": "Cucumber (Gherkin) Full Support",
    "description": "VSCode Cucumber (Gherkin) Full Language Support + Formatting + Autocomplete",
    "categories": [
        "Languages"
    ],
    "keywords": [
        "gherkin",
        "cucumber",
        "feature",
        "autocomplete"
    ],
    "main": "./out/src/extension",
    "activationEvents": [
        "onLanguage:feature",
        "workspaceContains:.vscode/settings.json"
    ],
    "author": "Alexander Krechik",
    "icon": "img/icon.png",
    "contributes": {
        "languages": [
            {
                "id": "feature",
                "aliases": [
                    "feature",
                    "gherkin",
                    "Gherkin",
                    "cucumber"
                ],
                "extensions": [
                    ".feature"
                ],
                "configuration": "./language-configuration.json"
            }
        ],
        "grammars": [
            {
                "language": "feature",
                "scopeName": "text.gherkin.feature",
                "path": "./syntaxes/feature.tmLanguage"
            }
        ],
        "snippets": [
            {
                "language": "feature",
                "path": "snippets.json"
            }
        ],
        "configuration": {
            "title": "Cucumber Auto Complete settings",
            "properties": {
                "cucumberautocomplete.steps": {
                    "description": "Path or array of glob-style-pathes to the steps files",
                    "type": [
                        "array",
                        "string"
                    ],
                    "required": false
                },
                "cucumberautocomplete.pages": {
                    "description": "Object, which consists of 'page name' => 'page object file path' pairs",
                    "type": [
                        "object"
                    ],
                    "required": false
                },
                "cucumberautocomplete.syncfeatures": {
                    "description": "Will get steps using count from glob-style path or from '**/*.feature' if true",
                    "type": [
                        "boolean",
                        "string"
                    ],
                    "required": false,
                    "default": "test/features/*.feature"
                }
            }
        }
    },
    "scripts": {
        "vscode:prepublish": "tsc -p ./",
        "compile": "tsc -watch -p ./",
        "update-vscode": "node ./node_modules/vscode/bin/install",
        "postinstall": "node ./node_modules/vscode/bin/install",
        "publish": "vsce publish"
    },
    "devDependencies": {
        "@types/node": "^6.0.52",
        "jscs": "^3.0.7",
<<<<<<< HEAD
        "typescript": "^2.1.4",
=======
        "typescript": "~2.3.0",
>>>>>>> d7c1f932
        "vscode": "^1.1.10"
    },
    "dependencies": {
        "vscode-languageclient": "^3.5.0"
    }
}<|MERGE_RESOLUTION|>--- conflicted
+++ resolved
@@ -93,11 +93,7 @@
     "devDependencies": {
         "@types/node": "^6.0.52",
         "jscs": "^3.0.7",
-<<<<<<< HEAD
-        "typescript": "^2.1.4",
-=======
         "typescript": "~2.3.0",
->>>>>>> d7c1f932
         "vscode": "^1.1.10"
     },
     "dependencies": {
